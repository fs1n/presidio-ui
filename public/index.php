<?php
require __DIR__ . '/../vendor/autoload.php';

use App\PresidioClient;
use Dotenv\Dotenv;

// Load environment variables
if (file_exists(__DIR__ . '/../.env')) {
    Dotenv::createImmutable(__DIR__ . '/../')->load();
}

$analyzerUrl = $_ENV['PRESIDIO_ANALYZER_API_URL'] ?? 'http://localhost:5002';
$anonymizerUrl = $_ENV['PRESIDIO_ANONYMIZER_API_URL'] ?? 'http://localhost:5001';
$analyzerKey = $_ENV['PRESIDIO_ANALYZER_API_KEY'] ?? null;
$anonymizerKey = $_ENV['PRESIDIO_ANONYMIZER_API_KEY'] ?? null;
$client = new PresidioClient($analyzerUrl, $anonymizerUrl, $analyzerKey, $anonymizerKey);

$error = null;
$output = '';
$input = $_POST['input_text'] ?? '';

if ($_SERVER['REQUEST_METHOD'] === 'POST') {
    try {
        $options = [];
        // Pass additional options from form
        if (!empty($_POST['entities'])) {
            $options['entities'] = array_map('trim', explode(',', $_POST['entities']));
        }
        if (!empty($_POST['score'])) {
            $options['score_threshold'] = (float) $_POST['score'];
        }
        $output = $client->analyzeAndAnonymize($input, $options);
    } catch (Exception $e) {
        $error = 'Error communicating with Presidio: ' . $e->getMessage();
    }
}
?>
<!doctype html>
<html lang="en">
  <head>
    <meta charset="utf-8">
    <meta name="viewport" content="width=device-width, initial-scale=1">
    <title>Presidio Anonymizer</title>
    <link href="https://unpkg.com/@tabler/core@1.0.0-beta19/dist/css/tabler.min.css" rel="stylesheet"/>
    <script src="https://unpkg.com/@tabler/core@1.0.0-beta19/dist/js/tabler.min.js"></script>
  </head>
  <body>
    <div class="page">
      <div class="page-body container-xl">
        <h2 class="mt-4">Presidio Anonymizer</h2>
        <?php if ($error): ?>
          <div class="alert alert-danger"> <?= htmlspecialchars($error) ?> </div>
        <?php endif; ?>
        <form method="POST" class="card">
          <div class="card-body">
            <div class="row">
              <div class="col-md-6">
                <div class="mb-3">
                  <label class="form-label">Input Text</label>
                  <textarea name="input_text" class="form-control" rows="10" style="min-height:200px;"><?= htmlspecialchars($input) ?></textarea>
                </div>
              </div>
              <div class="col-md-6">
                <div class="mb-3">
                  <label class="form-label">Anonymized Output</label>
                  <textarea class="form-control" rows="10" style="min-height:200px;" readonly><?= htmlspecialchars($output) ?></textarea>
                </div>
              </div>
            </div>
            <div class="mb-3">
              <a class="btn" data-bs-toggle="collapse" href="#advancedSettings" role="button" aria-expanded="false" aria-controls="advancedSettings">
                Advanced Settings
              </a>
            </div>
            <div class="collapse" id="advancedSettings">
              <div class="card card-body">
                <div class="mb-3">
                  <label class="form-label">Entity Types (comma separated)</label>
                  <input type="text" name="entities" class="form-control" placeholder="EMAIL,PHONE_NUMBER"/>
                </div>
                <div class="mb-3">
                  <label class="form-label">Minimum Likelihood Score</label>
                  <input type="number" step="0.01" name="score" class="form-control" placeholder="0.5"/>
                </div>
              </div>
            </div>
          </div>
          <div class="card-footer text-end">
            <button type="submit" class="btn btn-primary">Anonymize</button>
          </div>
        </form>
      </div>
      <footer class="footer footer-transparent mt-3">
        <div class="container-xl text-center">
<<<<<<< HEAD
          Made with <a href="https://tabler.io" target="_blank">Tabler</a>
=======
          Made with <a href="https://tabler.io" target="_blank" rel="noopener noreferrer">Tabler</a>
>>>>>>> d8f8a236
        </div>
      </footer>
    </div>
  </body>
</html><|MERGE_RESOLUTION|>--- conflicted
+++ resolved
@@ -92,11 +92,7 @@
       </div>
       <footer class="footer footer-transparent mt-3">
         <div class="container-xl text-center">
-<<<<<<< HEAD
-          Made with <a href="https://tabler.io" target="_blank">Tabler</a>
-=======
-          Made with <a href="https://tabler.io" target="_blank" rel="noopener noreferrer">Tabler</a>
->>>>>>> d8f8a236
+          UI Made with <a href="https://tabler.io" target="_blank" rel="noopener noreferrer">Tabler</a>
         </div>
       </footer>
     </div>
