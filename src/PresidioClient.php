--- conflicted
+++ resolved
@@ -27,7 +27,6 @@
         ]);
         $this->analyzerKey = $analyzerKey;
         $this->anonymizerKey = $anonymizerKey;
-<<<<<<< HEAD
     }
 
     /**
@@ -55,29 +54,6 @@
      */
     public function analyze(string $text, array $options = []): array
     {
-=======
-    }
-
-    private function buildHeaders(?string $key): array
-    {
-        $headers = ['Content-Type' => 'application/json'];
-        if ($key) {
-            $headers['Authorization'] = 'Bearer ' . $key;
-        }
-        return $headers;
-    }
-
-    /**
-     * Call the Presidio analyzer and return the results array.
-     *
-     * @param string $text
-     * @param array $options Additional options like entities or score_threshold
-     * @return array
-     * @throws GuzzleException
-     */
-    public function analyze(string $text, array $options = []): array
-    {
->>>>>>> d8f8a236
         $body = array_merge([
             'text' => $text,
             'language' => 'en',
@@ -116,12 +92,6 @@
         ]);
 
         $result = json_decode($response->getBody()->getContents(), true);
-<<<<<<< HEAD
-        if (isset($result['text'])) {
-            return $result['text'];
-        }
-        return $result['result'] ?? '';
-=======
         return $result['text'] ?? '';
     }
 
@@ -132,7 +102,6 @@
     {
         $analysis = $this->analyze($text, $options);
         return $this->anonymize($text, $analysis);
->>>>>>> d8f8a236
     }
 
     /**
